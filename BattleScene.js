<<<<<<< HEAD
import GameData from './utils/GameData.js';
=======
import enemies from './data/enemies.js';
>>>>>>> c6d6cb86

export default class BattleScene extends Phaser.Scene {

    constructor() {
        super({ key: 'BattleScene' });
        this.soundtrackNames = ['A Traders Life (in NCR)', 'All-Clear Signal (Vault City)', 'Beyond The Canyon (Arroyo)',
            'California Revisited (Worldmap on foot)', 'Khans of New California (in the Den)', 'Moribund World (in Klamath)',
            'My Chrysalis Highwayman (Worldmap with Car)']; // Замените на реальные названия треков
        this.amountOfMainBackgrounds = 1;
        this.armors = [
            { name: 'Leather Jacket', ac: 8, threshold: 0, resistance: 0.2 },
            { name: 'Leather Armor', ac: 15, threshold: 2, resistance: 0.25 },
            { name: 'Metal Armor', ac: 10, threshold: 4, resistance: 0.3 },
            { name: 'Combat Armor', ac: 20, threshold: 5, resistance: 0.4 },
            { name: 'Power Armor', ac: 25, threshold: 12, resistance: 0.4 },
        ];
        this.weapons = [
            { name: 'Baseball bat', skill: 'melee_weapons', type: 'melee', cooldown: 3000, damage: { min: 3, max: 10 }, clip: 1000, shots: 1 },
            { name: 'Laser pistol', skill: 'energy_weapons', type: 'energy_cell', cooldown: 6000, damage: { min: 10, max: 22 }, clip: 12, shots: 1 },
            { name: '9mm pistol', skill: 'small_guns', type: 'mm_9', cooldown: 5000, damage: { min: 10, max: 24 }, clip: 12, shots: 1 },
            { name: '44 Desert Eagle', skill: 'small_guns', type: 'magnum_44', cooldown: 5000, damage: { min: 20, max: 32 }, clip: 8, shots: 1 },
            { name: 'Frag grenade', skill: 'pyrotechnics', type: 'frag_grenade', cooldown: 4000, damage: { min: 20, max: 35 }, clip: 1, shots: 1 },
            { name: '44 Magnum revolver', skill: 'small_guns', type: 'magnum_44', cooldown: 4000, damage: { min: 24, max: 36 }, clip: 6, shots: 1 },
            { name: 'Laser rifle', skill: 'energy_weapons', type: 'energy_cell', cooldown: 5000, damage: { min: 25, max: 50 }, clip: 12, shots: 1 },
            { name: 'Combat shotgun', skill: 'small_guns', type: 'mm_12', cooldown: 6000, damage: { min: 15, max: 25 }, clip: 12, shots: 3 },
            { name: 'SMG', type: 'mm_9', skill: 'small_guns', cooldown: 6000, damage: { min: 5, max: 12 }, clip: 30, shots: 10 },
            { name: 'Minigun', skill: 'big_guns', type: 'mm_5_45', cooldown: 6000, damage: { min: 7, max: 11 }, clip: 40, shots: 40 },
        ];

        this.enemies_all = enemies;

        this.enemies = []
        this.tempLootArmors = []

        // Время последнего выстрела для каждого оружия
        this.lastShotTime = {};
        this.weapons.forEach(weapon => {
            this.lastShotTime[weapon.name] = 0;
        });
        this.heroStatsTexts = [];
        this.isBreathSoundPlaying = false;
        this.isHardBreathSoundPlaying = false;
    }

    preload() {
        for (let i = 1; i <= this.amountOfMainBackgrounds; i++) {
            this.load.image('backgroundMain' + i, 'assets/images/backgrounds/battle/backgroundMain' + i + '.png');
        }
        this.armors.forEach(armor => {
            this.load.image('armor ' + armor.name, 'assets/images/armors/' + armor.name + '.png');
        });
        this.armors_red = ['Leather Jacket', 'Leather Armor', 'Metal Armor', 'Combat Armor', 'Power Armor']
        this.armors_red.forEach(armor => {
            this.load.image('armor red ' + armor, 'assets/images/armors_red/' + armor + '.png');
        });

        this.weapons.forEach(weapon => {
            this.load.image('weapon ' + weapon.name, 'assets/images/weapons/' + weapon.name + '.png');
            this.load.image('hand ' + weapon.name, 'assets/images/hands/' + weapon.name + '.png');
        });
        this.load.image('Raider - Leather Jacket - Baseball bat', 'assets/images/enemies/Raider - Leather Jacket - Baseball bat.png');
        this.load.image('Raider - Leather Jacket - 44 Magnum revolver', 'assets/images/enemies/Raider - Leather Jacket - 44 Magnum revolver.png');
        this.load.image('Raider - Leather Jacket - 9mm pistol', 'assets/images/enemies/Raider - Leather Jacket - 9mm pistol.png');
        this.load.image('Raider - Leather Jacket - 44 Desert Eagle', 'assets/images/enemies/Raider - Leather Jacket - 44 Desert Eagle.png');
        this.load.image('Raider - Leather Jacket - Laser pistol', 'assets/images/enemies/Raider - Leather Jacket - Laser pistol.png');
        this.load.image('Raider - Leather Jacket - SMG', 'assets/images/enemies/Raider - Leather Jacket - SMG.png');
        this.load.image('Raider - Leather Jacket - Frag grenade', 'assets/images/enemies/Raider - Leather Jacket - Frag grenade.png');
        this.load.image('Raider - Leather Jacket - Combat shotgun', 'assets/images/enemies/Raider - Leather Jacket - Combat shotgun.png');
        this.load.image('Raider - Leather Jacket - Laser rifle', 'assets/images/enemies/Raider - Leather Jacket - Laser rifle.png');
        this.load.image('Raider - Leather Jacket - Minigun', 'assets/images/enemies/Raider - Leather Jacket - Minigun.png');
        this.load.image('Raider - Leather Armor - Baseball bat', 'assets/images/enemies/Raider - Leather Armor - Baseball bat.png');
        this.load.image('Raider - Leather Armor - 44 Magnum revolver', 'assets/images/enemies/Raider - Leather Armor - 44 Magnum revolver.png');
        this.load.image('Raider - Leather Armor - 9mm pistol', 'assets/images/enemies/Raider - Leather Armor - 9mm pistol.png');
        this.load.image('Raider - Leather Armor - 44 Desert Eagle', 'assets/images/enemies/Raider - Leather Armor - 44 Desert Eagle.png');
        this.load.image('Raider - Leather Armor - Laser pistol', 'assets/images/enemies/Raider - Leather Armor - Laser pistol.png');
        this.load.image('Raider - Leather Armor - SMG', 'assets/images/enemies/Raider - Leather Armor - SMG.png');
        this.load.image('Raider - Metal Armor - Baseball bat', 'assets/images/enemies/Raider - Metal Armor - Baseball bat.png');
        this.load.image('Raider - Metal Armor - 9mm pistol', 'assets/images/enemies/Raider - Metal Armor - 9mm pistol.png');
        this.load.image('Raider - Metal Armor - 44 Magnum revolver', 'assets/images/enemies/Raider - Metal Armor - 44 Magnum revolver.png');
        this.load.image('Raider - Metal Armor - 44 Desert Eagle', 'assets/images/enemies/Raider - Metal Armor - 44 Desert Eagle.png');
        this.load.image('Raider - Metal Armor - Laser pistol', 'assets/images/enemies/Raider - Metal Armor - Laser pistol.png');
        this.load.image('Raider - Metal Armor - SMG', 'assets/images/enemies/Raider - Metal Armor - SMG.png');

        this.enemies_all.forEach(enemy => {
            enemy.title.forEach(title => {
                this.load.image(title, `assets/images/enemies/${title}.png`);
            });
        });

        this.load.image('crosshair_red', 'assets/images/crosshairs/crosshair_red.png');
        this.load.image('crosshair_green', 'assets/images/crosshairs/crosshair_green.png');
        this.load.image('indicator green', 'assets/images/health_indicators/green.png');
        this.load.image('indicator yellow', 'assets/images/health_indicators/yellow.png');
        this.load.image('indicator red', 'assets/images/health_indicators/red.png');
        this.load.image('blood', 'assets/images/backgrounds/hit/blood.png');
        this.load.image('escape', 'assets/images/escape_button.png');
        this.load.image('mm_9', 'assets/images/ammo_small/mm_9.png');
        this.load.image('mm_12', 'assets/images/ammo_small/mm_12.png');
        this.load.image('magnum_44', 'assets/images/ammo_small/magnum_44.png');
        this.load.image('mm_5_45', 'assets/images/ammo_small/mm_5_45.png');
        this.load.image('frag_grenade', 'assets/images/ammo_small/frag_grenade.png');
        this.load.image('energy_cell', 'assets/images/ammo_small/energy_cell.png');
        this.medcine = ['first_aid_kit', 'jet', 'buffout', 'mentats', 'psycho']
        this.medcine.forEach(med => {
            this.load.image(med, 'assets/images/medcine/colored/' + med + '.png');
        });
        this.medcine.forEach(med => {
            this.load.image(med + ' grey', 'assets/images/medcine/grey/' + med + '.png');
        });
        this.weapons.forEach(weapon => {
            this.load.audio(weapon.name + ' - hit', ['assets/sounds/weapons/' + weapon.name + ' - hit.mp3']);

            // Предположим, что у вас есть до трех звуков промаха для каждого оружия
            for (let j = 1; j <= 3; j++) {
                this.load.audio(weapon.name + ' - miss ' + j, ['assets/sounds/weapons/' + weapon.name + ' - miss '+ j + '.mp3']);
            }
        });
        this.load.audio('breath', 'assets/sounds/breath.mp3');
        this.load.audio('hard breath', 'assets/sounds/hard_breath.mp3');
        this.load.audio('player wounded', 'assets/sounds/player wounded.mp3');

        this.load.audio('Rat - attack', 'assets/sounds/enemies/Rat - attack.mp3');
        this.load.audio('Rat - wounded', 'assets/sounds/enemies/Rat - wounded.mp3');
        this.load.audio('Rat - died', 'assets/sounds/enemies/Rat - died.mp3');
        this.load.audio('Mantis - attack', 'assets/sounds/enemies/Mantis - attack.mp3');
        this.load.audio('Mantis - wounded', 'assets/sounds/enemies/Mantis - wounded.mp3');
        this.load.audio('Mantis - died', 'assets/sounds/enemies/Mantis - died.mp3');
        this.load.audio('Spear - attack', 'assets/sounds/enemies/Spear - attack.mp3');
        this.load.audio('Knife - attack', 'assets/sounds/enemies/Knife - attack.mp3');

        this.load.audio('Tribe man 1 - wounded', 'assets/sounds/enemies/Tribe man 1 - wounded.mp3');
        this.load.audio('Tribe man 2 - wounded', 'assets/sounds/enemies/Tribe man 2 - wounded.mp3');
        this.load.audio('Tribe man 3 - wounded', 'assets/sounds/enemies/Tribe man 3 - wounded.mp3');
        this.load.audio('Tribe man 4 - wounded', 'assets/sounds/enemies/Tribe man 4 - wounded.mp3');
        this.load.audio('Tribe man 1 - died', 'assets/sounds/enemies/Tribe man 1 - died.mp3');
        this.load.audio('Tribe man 2 - died', 'assets/sounds/enemies/Tribe man 2 - died.mp3');
        this.load.audio('Tribe man 3 - died', 'assets/sounds/enemies/Tribe man 3 - died.mp3');
        this.load.audio('Tribe man 4 - died', 'assets/sounds/enemies/Tribe man 4 - died.mp3');
        this.load.audio('Tribe woman 1 - wounded', 'assets/sounds/enemies/Tribe woman 1 - wounded.mp3');
        this.load.audio('Tribe woman 2 - wounded', 'assets/sounds/enemies/Tribe woman 2 - wounded.mp3');
        this.load.audio('Tribe woman 1 - died', 'assets/sounds/enemies/Tribe woman 1 - died.mp3');
        this.load.audio('Tribe woman 2 - died', 'assets/sounds/enemies/Tribe woman 2 - died.mp3');
        this.load.audio('Cannibal man 1 - wounded', 'assets/sounds/enemies/Cannibal man 1 - wounded.mp3');
        this.load.audio('Cannibal man 2 - wounded', 'assets/sounds/enemies/Cannibal man 2 - wounded.mp3');
        this.load.audio('Cannibal man 3 - wounded', 'assets/sounds/enemies/Cannibal man 3 - wounded.mp3');
        this.load.audio('Cannibal man 1 - died', 'assets/sounds/enemies/Cannibal man 1 - died.mp3');
        this.load.audio('Cannibal man 2 - died', 'assets/sounds/enemies/Cannibal man 2 - died.mp3');
        this.load.audio('Cannibal man 3 - died', 'assets/sounds/enemies/Cannibal man 3 - died.mp3');
        this.load.audio('Cannibal woman 1 - wounded', 'assets/sounds/enemies/Cannibal woman 1 - wounded.mp3');
        this.load.audio('Cannibal woman 2 - wounded', 'assets/sounds/enemies/Cannibal woman 2 - wounded.mp3');
        this.load.audio('Cannibal woman 1 - died', 'assets/sounds/enemies/Cannibal woman 1 - died.mp3');
        this.load.audio('Cannibal woman 2 - died', 'assets/sounds/enemies/Cannibal woman 2 - died.mp3');

        this.soundtrackNames.forEach(name => {
            this.load.audio(name, 'assets/sounds/battle_background/' + name + '.mp3');
        });

        this.load.audio('enemy killed', ['assets/sounds/enemy_killed/enemy_killed.mp3']);
        this.load.audio('reloading', ['assets/sounds/reload.mp3']);
        this.load.audio('sip pill', ['assets/sounds/sip_pill.mp3']);

        this.load.image('victory background', 'assets/images/victory/victory.png');
        this.load.audio('victory music', ['assets/sounds/victory/victory.wav']);
    }

    updateItemVisibility(count, item, itemGrey) {
        const isVisible = count > 0;
        item.setVisible(isVisible);
        itemGrey.setVisible(!isVisible);
    }

    playRandomSoundtrack() {
        let randomIndex = Phaser.Math.Between(0, this.soundtrackNames.length - 1);
        this.soundtrack = this.sound.add(this.soundtrackNames[randomIndex]);

        this.soundtrack.play();

        this.soundtrack.once('complete', () => {
            this.playRandomSoundtrack(); // Воспроизведение следующего саундтрека
        });
    }

    updateClipBar() {
        this.clipBar.clear();  // Очищаем предыдущий индикатор

        // Индикатор не отображается для оружия ближнего боя
        if (this.chosenWeapon.type === 'melee') {
            this.clipBar.setVisible(false);
            return;
        }

        this.clipBar.setVisible(true);
        this.clipBar.fillStyle(0x11E100);  // Устанавливаем цвет индикатора (зеленый)

        const clipBlockWidth = 20; // Ширина каждого блока патронов
        const clipBlockSpacing = 2; // Расстояние между блоками
        const clipBlockHeight = 8; // Высота блока патронов
        for (let i = 0; i < this.bullets_in_current_clip; i++) {
            const yPosition = 575 - i * (clipBlockHeight + clipBlockSpacing);
            this.clipBar.fillRect(5, yPosition, clipBlockWidth, clipBlockHeight);
        }
    }

    create() {
        this.cameraSpeed = 5
        this.gameData = GameData.get();
        this.gameData.levelLoot = [];
        this.gameData.armorLoot = null;
        GameData.set(this.gameData);
        this.critical_chance = 10
        // Настройка камеры
        this.playRandomSoundtrack();
        this.cameras.main.setBounds(0, 0, 2048, 600);
        this.cameras.main.scrollX = 512;
        this.physics.world.setBounds(0, 0, 2048, 600);
        // Инициализация клавиатуры
        this.cursors = this.input.keyboard.createCursorKeys();
        this.spaceKey = this.input.keyboard.addKey(Phaser.Input.Keyboard.KeyCodes.SPACE); // Добавление клавиши пробела
        this.shiftKey = this.input.keyboard.addKey(Phaser.Input.Keyboard.KeyCodes.SHIFT);
        this.downKey = this.input.keyboard.addKey(Phaser.Input.Keyboard.KeyCodes.DOWN);
        this.upKey = this.input.keyboard.addKey(Phaser.Input.Keyboard.KeyCodes.UP);
        this.first_aid_kit_key = this.input.keyboard.addKey(Phaser.Input.Keyboard.KeyCodes.Z);
        this.jet_key = this.input.keyboard.addKey(Phaser.Input.Keyboard.KeyCodes.X);
        this.buffout_key = this.input.keyboard.addKey(Phaser.Input.Keyboard.KeyCodes.C);
        this.mentats_key = this.input.keyboard.addKey(Phaser.Input.Keyboard.KeyCodes.V);
        this.psycho_key = this.input.keyboard.addKey(Phaser.Input.Keyboard.KeyCodes.B);

        let randomNumberBackground = Phaser.Math.Between(1, this.amountOfMainBackgrounds);
        this.background = this.add.image(0, 0, 'backgroundMain' + randomNumberBackground).setOrigin(0, 0);

        this.playerHealth = this.gameData.health; // Начальное количество жизней
        this.maxPlayerHealth = this.gameData.health; // Максимальное количество жизней

        this.chosenArmorName = this.gameData.current_armor;
        const foundArmor = this.armors.find(armor => armor.name === this.chosenArmorName);
        this.chosenArmor = JSON.parse(JSON.stringify(foundArmor));
        this.playerRedArmor = this.add.sprite(924, 100, 'armor red ' + this.chosenArmor.name).setScrollFactor(0);
        this.playerArmor = this.add.sprite(924, 100, 'armor ' + this.chosenArmor.name).setScrollFactor(0);

        // Инициализация графического объекта для маски
        this.healthMask = this.make.graphics({ x: 924, y: 100 }).setScrollFactor(0);
        this.healthMask.fillStyle(0xffffff);
        this.healthMask.beginPath();

        // Начальное создание маски
        this.healthMask.fillRect(-this.playerArmor.width / 2, -this.playerArmor.height / 2, this.playerArmor.width, this.playerArmor.height);
        this.healthMask.closePath();
        this.healthMask.fillPath();

        // Применение маски к броне
        this.playerArmor.setMask(this.healthMask.createGeometryMask());


        this.chosenWeaponName = this.gameData.current_weapon;
        const foundWeapon = this.weapons.find(weapon => weapon.name === this.chosenWeaponName);
        this.chosenWeapon = JSON.parse(JSON.stringify(foundWeapon));

        //this.add.sprite(915, 100, 'weapon ' + this.chosenWeapon.name).setScrollFactor(0);

        this.text_params = {fontSize: '22px', fill: '#ffffff', fontFamily: 'Arial', fontWeight: 'bold'}

        // Текст и индикатор перезарядки будут показаны только для оружия с патронами
        if (this.chosenWeapon.type !== 'melee') {
            this.ammoText = this.add.text(30, 495, '', this.text_params);
        }

        // Создание графического объекта для индикатора
        this.clipBar = this.add.graphics().setScrollFactor(0);
        this.soundReload = this.sound.add('reloading');

        if (this.chosenWeapon.type !== 'melee') {
            this.bullets_in_current_clip = 0
            this.reload()
        } else {
            this.bullets_in_current_clip = 0
        }

        // Скрываем индикатор магазина, если оружие ближнего боя
        this.updateClipBar();

        // Создание нового изображения (руки) из другой папки
        this.hand_sprite = this.add.sprite(this.cameras.main.width - 115, this.cameras.main.height - 88, 'hand ' + this.chosenWeapon.name).setScrollFactor(0);

        let enemiesConfig = this.gameData.enemiesToCreate

        enemiesConfig.forEach(name => {
            let enemy = this.createEnemy(name);
            this.enemies.push(enemy);
        });

        this.crosshair_red = this.add.sprite(512, 300, 'crosshair_red').setScrollFactor(0);
        this.crosshair_green = this.add.sprite(512, 300, 'crosshair_green').setScrollFactor(0).setVisible(false);
        // Сохранение исходной позиции прицела
        this.crosshairOriginalY = this.crosshair_red.y;
        this.soundEnemyKilled = this.sound.add('enemy killed');
        this.sip_pill = this.sound.add('sip pill');

        this.escape_button = this.add.sprite(0, 25, 'escape').setOrigin(0, 0).setScrollFactor(0).setVisible(false);
        this.escape_button.x = 512 - this.escape_button.width / 2;
        this.showEscapeButtonTimer();  // Запуск таймера для отображения изображения

        // Make images gray https://pinetools.com/grayscale-image
        // Make images transparent https://www.canva.com/design/play?strategy=element%3Aupload_0f898c74-64cb-484e-803c-1191e0d8c98a&imageKeys=upload_0f898c74-64cb-484e-803c-1191e0d8c98a&ui=eyJEIjp7IkoiOnsiQiI6eyJBPyI6IkEifSwiQyI6dHJ1ZX19LCJBIjp7IkoiOnRydWV9LCJHIjp7IkQiOnsiRCI6eyJBPyI6IkQifX19fQ&height=100&width=100
        this.first_aid_kit_grey = this.add.sprite(20, 490, 'first_aid_kit grey').setOrigin(0, 0).setScrollFactor(0);
        this.jet_grey = this.add.sprite(20, 490, 'jet grey').setOrigin(0, 0).setScrollFactor(0);
        this.buffout_grey = this.add.sprite(20, 490, 'buffout grey').setOrigin(0, 0).setScrollFactor(0);
        this.mentats_grey = this.add.sprite(20, 490, 'mentats grey').setOrigin(0, 0).setScrollFactor(0);
        this.psycho_grey = this.add.sprite(20, 490, 'psycho grey').setOrigin(0, 0).setScrollFactor(0);

        this.first_aid_kit = this.add.sprite(20, 490, 'first_aid_kit').setOrigin(0, 0).setScrollFactor(0).setVisible(false);
        this.jet = this.add.sprite(20, 490, 'jet').setOrigin(0, 0).setScrollFactor(0).setVisible(false);
        this.buffout = this.add.sprite(20, 490, 'buffout').setOrigin(0, 0).setScrollFactor(0).setVisible(false);
        this.mentats = this.add.sprite(20, 490, 'mentats').setOrigin(0, 0).setScrollFactor(0).setVisible(false);
        this.psycho = this.add.sprite(20, 490, 'psycho').setOrigin(0, 0).setScrollFactor(0).setVisible(false);

        // Расчет координат и установка их для картинок
        const screenWidth = 1024;
        const imageWidth = 100; // Замените на фактическую ширину ваших картинок
        const gap = 10; // Расстояние между картинками

        // Вычисляем начальную позицию для первой картинки
        const startX = (screenWidth / 2) - (imageWidth * 2.5) - (gap * 2);

        this.first_aid_kit_grey.x = this.first_aid_kit.x = startX;
        this.jet_grey.x = this.jet.x = startX + imageWidth + gap;
        this.buffout_grey.x = this.buffout.x = startX + (imageWidth + gap) * 2; // Эта картинка будет по центру
        this.mentats_grey.x = this.mentats.x = startX + (imageWidth + gap) * 3;
        this.psycho_grey.x = this.psycho.x = startX + (imageWidth + gap) * 4;

        this.medTexts = {};
        this.medcine.forEach(med => {
            const xPosition = this[med].x + imageWidth - 70; // Расположение текста
            const yPosition = this[med].y;
            this.medTexts[med] = this.add.text(xPosition, yPosition, '', {
                fontSize: '22px',
                fill: '#ffffff',
                fontFamily: 'Arial',
                fontWeight: 'bold'
            }).setOrigin(1, 0).setScrollFactor(0);
        });

        if (this.chosenWeapon.type !== 'melee') {
            this.ammo_sprite = this.add.sprite(25, 495, this.chosenWeapon.type).setOrigin(0, 0).setScrollFactor(0);
            const count = this.gameData.ammo[this.chosenWeapon.type];
            this.ammoText.setText(count > 0 ? `x${count}` : '').setScrollFactor(0);
        }

    }

    update() {
        // Скорость, с которой камера будет перемещаться

        if (this.cursors.left.isDown) {
            this.cameras.main.scrollX -= this.cameraSpeed;
        } else if (this.cursors.right.isDown) {
            this.cameras.main.scrollX += this.cameraSpeed;
        }

        this.enemies.forEach(enemy => {
            // Проверяем, существует ли еще враг и его индикатор здоровья
            if (!enemy.active || !enemy.healthIndicator.active) {
                return; // Пропускаем текущую итерацию цикла, если враг или его индикатор уничтожены
            }
            // Проверяем и обновляем прямоугольник
            if (enemy.rectangle) {
                enemy.rectangle.setPosition(enemy.x - enemy.displayWidth / 2, enemy.y - enemy.displayHeight / 2);
            }
            enemy.healthIndicator.x = enemy.x;
            enemy.healthIndicator.y = enemy.y - 125; // Например, 20 пикселей над врагом
            // Обновление индикатора здоровья
            let healthPercent = enemy.defence.health / enemy.defence.maxHealth;
            if (healthPercent == 1) {
                enemy.healthIndicator.setTexture('indicator green');
            } else if (healthPercent < 1 && healthPercent > 0.5) {
                enemy.healthIndicator.setTexture('indicator yellow');
            } else {
                enemy.healthIndicator.setTexture('indicator red');
            }
        });

        // Breathing when wounded
        if ((this.playerHealth < this.maxPlayerHealth / 2) && (this.playerHealth > this.maxPlayerHealth / 4)) {
            if (!this.isBreathSoundPlaying) {
                console.log('play breath');
                this.breathSound = this.sound.add('breath');
                this.breathSound.play({ loop: true, volume: 1 });
                this.isBreathSoundPlaying = true;
                if (this.hardBreathSound) {
                    this.hardBreathSound.stop();
                    this.isHardBreathSoundPlaying = false;
                }
            }
        } else if (this.playerHealth <= this.maxPlayerHealth / 4 && this.playerHealth >= 0) {
            if (!this.isHardBreathSoundPlaying) {
                console.log('play hard breath');
                this.hardBreathSound = this.sound.add('hard breath');
                this.hardBreathSound.play({ loop: true, volume: 1 });
                this.isHardBreathSoundPlaying = true;
                if (this.breathSound) {
                    this.breathSound.stop();
                    this.isBreathSoundPlaying = false;
                }
            }
        } else if (this.playerHealth >= this.maxPlayerHealth / 2 || this.playerHealth <= 0) {
            if (this.breathSound || this.hardBreathSound) {
                if (this.isBreathSoundPlaying) {
                    this.breathSound.stop();
                    this.isBreathSoundPlaying = false;
                }
                if (this.isHardBreathSoundPlaying) {
                    this.hardBreathSound.stop();
                    this.isHardBreathSoundPlaying = false;
                }
            }
        }

        // Получение положения камеры
        const cameraX = this.cameras.main.scrollX;
        const cameraY = this.cameras.main.scrollY;

        // Обновление прямоугольника прицела
        let crosshairRect = new Phaser.Geom.Rectangle(
            cameraX + this.crosshair_red.x - this.crosshair_red.width / 2,
            cameraY + this.crosshair_red.y - this.crosshair_red.height / 2,
            this.crosshair_red.width,
            this.crosshair_red.height
        );

        if (Phaser.Input.Keyboard.JustDown(this.upKey)) {
            this.switchWeapon(1)
        }
        if (Phaser.Input.Keyboard.JustDown(this.downKey)) {
            this.switchWeapon(-1)
        }

        let currentTime = new Date().getTime();
        let cooldown = this.chosenWeapon.cooldown;

        // Проверяем, готов ли прицел к следующему выстрелу
        if (currentTime - this.lastShotTime[this.chosenWeapon.name] >= cooldown) {
            // Если готов, проверяем пересечение с врагами
            let isIntersecting = this.checkIntersectionWithEnemies();
            if (isIntersecting) {
                this.crosshair_red.setVisible(false);
                this.crosshair_green.setVisible(true);
            } else {
                this.crosshair_green.setVisible(false);
                this.crosshair_red.setVisible(true);
            }
        }

        if (Phaser.Input.Keyboard.JustDown(this.spaceKey)) {
            this.fireWeapon();
        }

        let toRemove = [];
        this.enemies.forEach((enemy, index) => {
            if (enemy.defence.health <= 0) {
                if (this.cache.audio.exists(`${enemy.name} - died`)) {
                    this.sound.add(`${enemy.name} - died`).play();
                }
                this.gameData.experience += enemy.experience
                if (enemy.weaponIndex !== undefined) {
                    this.gameData.levelLoot.push(enemy.weaponIndex);
                }
                if (enemy.armorName) {
                    this.tempLootArmors.push(enemy.armorName);
                }
                enemy.healthIndicator.destroy();
                enemy.destroy();
                toRemove.push(index);
            }
        });
        // Затем удаляем их в обратном порядке
        for (let i = toRemove.length - 1; i >= 0; i--) {
            this.enemies.splice(toRemove[i], 1);
        }

        this.enemies.forEach(enemy => {
            if (enemy.canAttack && !enemy.isMoving) {
                this.enemyAttack(enemy);
            }
        });

        // hero is dead
        if (this.playerHealth <= 0) {
            GameData.reset();
            let toRemove = [];
            this.enemies.forEach((enemy, index) => {
                enemy.healthIndicator.destroy();
                enemy.destroy();
                toRemove.push(index);
            });
            // Затем удаляем их в обратном порядке
            for (let i = toRemove.length - 1; i >= 0; i--) {
                this.enemies.splice(toRemove[i], 1);
            }
            this.soundtrack.stop()
            if (this.isBreathSoundPlaying) {
                this.breathSound.stop();
                this.isBreathSoundPlaying = false;
            }
            if (this.isHardBreathSoundPlaying) {
                this.hardBreathSound.stop();
                this.isHardBreathSoundPlaying = false;
            }
            this.scene.start('DeadScene');
            return;
        }

        // escape
        if (this.escape_button.visible && Phaser.Input.Keyboard.JustDown(this.shiftKey)) {
            this.gameData.ammo[this.chosenWeapon.type] += this.bullets_in_current_clip
            GameData.set(this.gameData);
            let toRemove = [];
            this.enemies.forEach((enemy, index) => {
                enemy.healthIndicator.destroy();
                enemy.destroy();
                toRemove.push(index);
            });
            // Затем удаляем их в обратном порядке
            for (let i = toRemove.length - 1; i >= 0; i--) {
                this.enemies.splice(toRemove[i], 1);
            }
            this.soundtrack.stop()
            if (this.isBreathSoundPlaying) {
                this.breathSound.stop();
                this.isBreathSoundPlaying = false;
            }
            if (this.isHardBreathSoundPlaying) {
                this.hardBreathSound.stop();
                this.isHardBreathSoundPlaying = false;
            }
            this.scene.start('MainMenu');
            return;
        }

        // if hero killed everyone
        if (this.enemies.length === 0) {
            this.gameData.ammo[this.chosenWeapon.type] += this.bullets_in_current_clip
            this.gameData.levelCount++
            // determine best armor from defeated raiders
            if (this.tempLootArmors.length > 0) {
                const armorOrder = this.armors.map(a => a.name);
                let best = this.tempLootArmors.sort((a, b) => armorOrder.indexOf(b) - armorOrder.indexOf(a))[0];
                this.gameData.armorLoot = best;
            }
            GameData.set(this.gameData);
            let toRemove = [];
            this.enemies.forEach((enemy, index) => {
                enemy.healthIndicator.destroy();
                enemy.destroy();
                toRemove.push(index);
            });
            // Затем удаляем их в обратном порядке
            for (let i = toRemove.length - 1; i >= 0; i--) {
                this.enemies.splice(toRemove[i], 1);
            }
            this.soundtrack.stop()
            if (this.isBreathSoundPlaying) {
                this.breathSound.stop();
                this.isBreathSoundPlaying = false;
            }
            if (this.isHardBreathSoundPlaying) {
                this.hardBreathSound.stop();
                this.isHardBreathSoundPlaying = false;
            }
            this.scene.start('VictoryScene'); // Запуск GameScene
            return;
        }

        this.show_stats()

        this.medcine.forEach(med => {
            const count = this.gameData.med[med];
            this.medTexts[med].setText(count > 0 ? `x${count}` : '');
        });

        this.updateItemVisibility(this.gameData.med.first_aid_kit, this.first_aid_kit, this.first_aid_kit_grey);
        this.updateItemVisibility(this.gameData.med.jet, this.jet, this.jet_grey);
        this.updateItemVisibility(this.gameData.med.buffout, this.buffout, this.buffout_grey);
        this.updateItemVisibility(this.gameData.med.mentats, this.mentats, this.mentats_grey);
        this.updateItemVisibility(this.gameData.med.psycho, this.psycho, this.psycho_grey);

        if (Phaser.Input.Keyboard.JustDown(this.first_aid_kit_key)) {
            this.use_first_aid_kit()
        }
        if (Phaser.Input.Keyboard.JustDown(this.jet_key)) {
            this.use_jet()
        }
        if (Phaser.Input.Keyboard.JustDown(this.buffout_key)) {
            this.use_buffout()
        }
        if (Phaser.Input.Keyboard.JustDown(this.mentats_key)) {
            this.use_mentats()
        }
        if (Phaser.Input.Keyboard.JustDown(this.psycho_key)) {
            this.use_psycho()
        }

    }

    attackEffect(enemy) {
        enemy.setScale(1.1);
        this.time.delayedCall(1000, () => {
            enemy.setScale(1);
        });
    }

    tiltEffect() {
        const tiltDirection = Math.random() < 0.5 ? -1 : 1;
        const maxRotation = 0.05 * tiltDirection; // Максимальный угол наклона

        // Немного увеличиваем масштаб перед наклоном
        this.tweens.add({
            targets: this.cameras.main,
            zoom: 1.2, // небольшое увеличение масштаба
            duration: 250, // половина времени для увеличения
            ease: 'Sine.easeInOut',
            onComplete: () => {
                // Наклон камеры
                this.tweens.add({
                    targets: this.cameras.main,
                    rotation: maxRotation,
                    duration: 250, // 1 секунда для наклона
                    ease: 'Sine.easeInOut',
                    onComplete: () => {
                        // Возвращение камеры в исходное положение
                        this.tweens.add({
                            targets: this.cameras.main,
                            rotation: 0,
                            zoom: 1, // возвращение к исходному масштабу
                            duration: 250, // 1 секунда для восстановления
                            ease: 'Sine.easeInOut'
                        });
                    }
                });
            }
        });
    }

    bloodSplashEffect() {
        let bloodSplash = this.add.image(this.cameras.main.centerX, this.cameras.main.centerY, 'blood').setDepth(50).setScrollFactor(0);
        this.sound.add(`player wounded`).play();
        // Твин для покраснения фона
        this.tweens.add({
            targets: this.background,
            tint: 0xff0000, // красный цвет
            duration: 375, // половина времени для покраснения
            yoyo: true, // автоматическое возвращение к исходному цвету
            hold: 0, // удержание красного цвета
            onComplete: () => {
                // Убедитесь, что tint сброшен
                this.background.clearTint();
            }
        });

        this.time.delayedCall(750, () => {  // Удаляем изображение через 1 секунду
            bloodSplash.destroy();
        });
    }

    show_stats() {
        const hero_data_text_params = {fontSize: '14px', fill: '#000000', fontFamily: 'Arial', fontWeight: 'bold'}
        // Удаление старых текстовых объектов
        this.heroStatsTexts.forEach(text => text.destroy());
        this.heroStatsTexts = [];

        // Добавление новых текстовых объектов
        this.heroStatsTexts.push(this.add.text(710, 20, `Level ${this.gameData.levelCount}: ${this.gameData.experience}/1000`, hero_data_text_params).setScrollFactor(0));
        this.heroStatsTexts.push(this.add.text(710, 40, `Armor Class: ${this.chosenArmor.ac}`, hero_data_text_params).setScrollFactor(0));
        this.heroStatsTexts.push(this.add.text(710, 60, `Threshold: ${this.chosenArmor.threshold}`, hero_data_text_params).setScrollFactor(0));
        this.heroStatsTexts.push(this.add.text(710, 80, `Resistance: ${Math.round(this.chosenArmor.resistance * 100)}%`, hero_data_text_params).setScrollFactor(0));
        this.heroStatsTexts.push(this.add.text(710, 100, `Damage: ${Math.round(this.chosenWeapon.damage.min)}-${Math.round(this.chosenWeapon.damage.max)}`, hero_data_text_params).setScrollFactor(0));
        this.heroStatsTexts.push(this.add.text(710, 120, `Cooldown: ${this.chosenWeapon.cooldown / 1000}s`, hero_data_text_params).setScrollFactor(0));
        this.heroStatsTexts.push(this.add.text(710, 140, `Critical: ${this.critical_chance}%`, hero_data_text_params).setScrollFactor(0));
    }

    use_first_aid_kit() {
        if (this.gameData.med.first_aid_kit > 0) {
            this.gameData.med.first_aid_kit -= 1
            this.playerHealth += Phaser.Math.Between(10, 20);
            if (this.playerHealth > this.maxPlayerHealth) {
                this.playerHealth = this.maxPlayerHealth;
            }
            this.updateHealthDisplay()
            this.sip_pill.play()
        }
    }

    use_jet() {
        if (this.gameData.med.jet > 0) {
            this.gameData.med.jet -= 1
            console.log('Using jet, cooldown -25%, enemy speed +4s')
            this.chosenWeapon.cooldown *= 0.75
            this.enemies.forEach(enemy => {
                enemy.speed += 4000
            });
            this.sip_pill.play()
        }
    }

    use_buffout() {
        if (this.gameData.med.buffout > 0) {
            this.gameData.med.buffout -= 1
            console.log('Using buffout, damage +25%, resistance + 25%')
            this.chosenWeapon.damage.min *= 1.25
            this.chosenWeapon.damage.max *= 1.25
            this.chosenArmor.threshold += 2
            this.chosenArmor.resistance += 0.25
            this.sip_pill.play()
        }
    }

    use_mentats() {
        if (this.gameData.med.mentats > 0) {
            this.gameData.med.mentats -= 1
            console.log('Using mentats, AC +10, Critical chance +5%')
            this.chosenArmor.ac += 10
            this.critical_chance += 5
            this.sip_pill.play()
        }
    }

    use_psycho() {
        if (this.gameData.med.psycho > 0) {
            this.gameData.med.psycho -= 1
            console.log('Using psycho, damage +25%, resistance + 25%, threshold +1, enemy speed + 2s, hero speed +0.5, AC +5, critical_chance +3%')
            this.chosenWeapon.damage.min *= 1.1
            this.chosenWeapon.damage.max *= 1.1
            this.chosenArmor.threshold += 1
            this.chosenArmor.resistance += 0.1
            this.enemies.forEach(enemy => {
                enemy.speed += 2000
            });
            this.chosenArmor.ac += 5
            this.critical_chance += 3
            this.sip_pill.play()
        }
    }

    // Функция для обновления отображения здоровья
    updateHealthDisplay() {
        // Очистка маски
        this.healthMask.clear();

        // Расчет высоты "здоровья"
        const healthHeight = (this.playerHealth / this.maxPlayerHealth) * this.playerArmor.height;

        // Обновление маски
        this.healthMask.fillStyle(0xffffff, 1); // Цвет не важен
        this.healthMask.fillRect(-this.playerArmor.width / 2, -this.playerArmor.height / 2, this.playerArmor.width, healthHeight);
        this.healthMask.fillPath();
    }

    showEscapeButtonTimer() {
        // Случайное время для отображения
        const delay = Phaser.Math.Between(5000, 10000);

        this.time.delayedCall(delay, () => {
            this.escape_button.setVisible(true);
            this.hideEscapeButtonTimer(); // Скрытие изображения через случайный интервал
        });
    }

    hideEscapeButtonTimer() {
        // Случайное время для скрытия
        const delay = Phaser.Math.Between(2000, 5000);

        this.time.delayedCall(delay, () => {
            this.escape_button.setVisible(false);
            this.showEscapeButtonTimer(); // Повторное отображение изображения через случайный интервал
        });
    }

    switchWeapon(next) {
        if (this.chosenWeapon.type !== 'melee') {
            this.gameData.ammo[this.chosenWeapon.type] += this.bullets_in_current_clip
        }
        this.bullets_in_current_clip = 0
        const currentIndex = this.gameData.weapons.indexOf(this.gameData.current_weapon);
        const nextIndex = (currentIndex + next + this.gameData.weapons.length) % this.gameData.weapons.length;
        this.gameData.current_weapon = this.gameData.weapons[nextIndex];
        const foundWeapon = this.weapons.find(weapon => weapon.name === this.gameData.current_weapon);
        this.chosenWeapon = JSON.parse(JSON.stringify(foundWeapon));
        this.reload();
        this.updateClipBar();

        if (this.hand_sprite) {
            this.hand_sprite.destroy();
        }
        if (this.ammo_sprite) {
            this.ammo_sprite.destroy();
        }
        if (this.ammoText) {
            this.ammoText.destroy();
        }
        this.hand_sprite = this.add.sprite(this.cameras.main.width - 115, this.cameras.main.height - 88, 'hand ' + this.chosenWeapon.name).setScrollFactor(0);
        if (this.chosenWeapon.type !== 'melee') {
            const count = this.gameData.ammo[this.chosenWeapon.type];
            this.ammoText = this.add.text(30, 495, '', this.text_params);
            this.ammoText.setText(count > 0 ? `x${count}` : '').setScrollFactor(0);
            this.ammo_sprite = this.add.sprite(25, 495, this.chosenWeapon.type).setOrigin(0, 0).setScrollFactor(0);
        }

    }

    checkIntersectionWithEnemies() {
        // Получение положения камеры
        const cameraX = this.cameras.main.scrollX;
        const cameraY = this.cameras.main.scrollY;

        // Обновление прямоугольника прицела с учетом положения камеры
        let crosshairRect = new Phaser.Geom.Rectangle(
            cameraX + this.crosshair_red.x - this.crosshair_red.width / 2,
            cameraY + this.crosshair_red.y - this.crosshair_red.height / 2,
            this.crosshair_red.width,
            this.crosshair_red.height
        );

        // Проверка пересечений с каждым врагом
        return this.enemies.some(enemy => {
            if (enemy.rectangle) {
                // Обновляем прямоугольник врага на случай, если он изменил своё положение
                enemy.rectangle.setPosition(enemy.x - enemy.displayWidth / 2, enemy.y - enemy.displayHeight / 2);

                // Проверяем пересечение прицела с прямоугольником врага
                return Phaser.Geom.Intersects.RectangleToRectangle(crosshairRect, enemy.rectangle);
            }

            return false;
        });
    }

    createEnemy(enemy_name) {
        let xPosition = Phaser.Math.Between(512, 1536);
        let speed = Phaser.Math.Between(2000, 3000); // Продолжительность анимации
        let direction = Math.random() > 0.5 ? 1 : -1;
        let moveThreshold = Phaser.Math.Between(200, 600);

        //const enemy_obj = this.enemies_all.find(enemy => enemy.name === enemy_name);
        const enemy_obj = this.enemies_all.find(enemy => enemy.title.includes(enemy_name));
        const unique_enemy_obj = JSON.parse(JSON.stringify(enemy_obj));

        // Parse info for Raiders before creating the sprite
        let weaponIndex;
        let armorName;
        let enemyType;

        if (enemy_name.startsWith('Raider')) {
            const parts = enemy_name.split(' - ');
            armorName = parts[1];
            const weaponName = parts.slice(2).join(' - ');

            const weapon = this.weapons.find(w => w.name === weaponName);
            if (weapon) {
                unique_enemy_obj.attack.weapon = weapon.name;
                unique_enemy_obj.attack.damage = { ...weapon.damage };
                unique_enemy_obj.attack.shots = weapon.shots;
                weaponIndex = this.weapons.indexOf(weapon);
            }

            const armor = this.armors.find(a => a.name === armorName);
            if (armor) {
                unique_enemy_obj.defence.ac = armor.ac;
                unique_enemy_obj.defence.threshold = armor.threshold;
                unique_enemy_obj.defence.resistance = armor.resistance;
            }

            enemyType = 'Raiders';
        }

        let startPosition = Phaser.Math.Clamp(xPosition, 512, 1536);
        let enemy = this.add.image(startPosition, 330, enemy_name);

        enemy.name = enemy_name
        //enemy.title = unique_enemy_obj.title
        enemy.defence = {}
        enemy.defence.maxHealth = unique_enemy_obj.defence.health;
        enemy.defence.health = unique_enemy_obj.defence.health;
        enemy.defence.ac = unique_enemy_obj.defence.ac;
        enemy.defence.threshold = unique_enemy_obj.defence.threshold;
        enemy.defence.resistance = unique_enemy_obj.defence.resistance;
        enemy.healthIndicator = this.add.sprite(xPosition, 280, 'indicator green'); // Предполагается, что начальное здоровье - 100%
        enemy.attack = {}
        enemy.attack.hit_chance = unique_enemy_obj.attack.hit_chance
        enemy.attack.weapon = unique_enemy_obj.attack.weapon
        enemy.attack.damage = {}
        enemy.attack.damage.min = unique_enemy_obj.attack.damage.min
        enemy.attack.damage.max = unique_enemy_obj.attack.damage.max
        enemy.attack.shots = unique_enemy_obj.attack.shots
        enemy.experience = unique_enemy_obj.experience
        enemy.speed = speed;
        enemy.direction = direction;
        enemy.moveThreshold = moveThreshold;

        // Assign raider specific properties if set
        if (weaponIndex !== undefined) {
            enemy.weaponIndex = weaponIndex;
        }
        if (armorName) {
            enemy.armorName = armorName;
        }
        if (enemyType) {
            enemy.enemyType = enemyType;
        }

        // Определите границы движения врага
        let minBound = 512;
        let maxBound = 1536;
        // Функция для запуска Tween анимации
        const startTween = () => {
            enemy.isMoving = true; // Враг начинает движение
            // Рассчитайте конечную позицию с учетом границ
            let targetX = enemy.x + (direction * moveThreshold);
            targetX = Phaser.Math.Clamp(targetX, minBound, maxBound);

            if (!enemy.rectangle) {
                enemy.rectangle = new Phaser.Geom.Rectangle(enemy.x - enemy.displayWidth / 2, enemy.y - enemy.displayHeight / 2, enemy.displayWidth, enemy.displayHeight);
            }

            // Функция для запуска анимации в одном направлении
            const tweenToTarget = () => {
                this.tweens.add({
                    targets: enemy,
                    x: targetX,
                    ease: 'Linear',
                    duration: enemy.speed,
                    onComplete: () => {
                        enemy.isMoving = false; // Враг остановился
                        // После завершения, задержка и запуск анимации обратно
                        this.time.delayedCall(1000, tweenToStart); // 1000 миллисекунд задержки
                    }
                });
            };

            // Функция для возвращения в исходное положение
            const tweenToStart = () => {
                this.tweens.add({
                    targets: enemy,
                    x: startPosition,
                    ease: 'Linear',
                    duration: enemy.speed,
                    onComplete: () => {
                        // Смена направления после завершения анимации
                        enemy.direction *= -1;
                        this.time.delayedCall(1000, tweenToTarget); // 1000 миллисекунд задержки
                    }
                });
            };

            tweenToTarget(); // Начать с анимации к конечной точке
        };
        startTween();

        this.setAttackTimer(enemy);

        return enemy;
    }

    setAttackTimer(enemy) {
        let attackDelay = Phaser.Math.Between(5000, 9000);  // Рандомный интервал между атаками
        this.time.delayedCall(attackDelay, () => {
            enemy.canAttack = true;
        });
    }

    crosshairRect() {
        // Получение положения камеры
        const cameraX = this.cameras.main.scrollX;
        const cameraY = this.cameras.main.scrollY;

        // Возвращение прямоугольника прицела
        return new Phaser.Geom.Rectangle(
            cameraX + this.crosshair_red.x - this.crosshair_red.width / 2,
            cameraY + this.crosshair_red.y - this.crosshair_red.height / 2,
            this.crosshair_red.width,
            this.crosshair_red.height
        );
    }

    enemyAttack(enemy) {
        if (enemy.canAttack) {
            this.attackEffect(enemy);
            let hitChance = Phaser.Math.Between(0, 100); // проверка навыка нападения
            if (hitChance < enemy.attack.hit_chance) {  // если враг папал
                let checkAc = Phaser.Math.Between(0, 100);  // проверка AC игрока
                if (checkAc > this.chosenArmor.ac) { // если AC игрока не помог
                    let totalDamage = 0;
                    for (let i = 0; i < enemy.attack.shots; i++) {
                        totalDamage += Phaser.Math.Between(enemy.attack.damage.min, enemy.attack.damage.max);
                        // Визуализация атаки, звуковые эффекты и т.д.
                        // ...
                    }
                    totalDamage -= this.chosenArmor.threshold; // Вычитаем порог брони
                    totalDamage = Math.max(totalDamage, 0); // Урон не может быть меньше 0
                    totalDamage -= totalDamage * this.chosenArmor.resistance; // Вычитаем сопротивление брони
                    console.log(`You were hit by ${enemy.name} on ${Math.round(totalDamage)}`);
                    this.playerHealth -= Math.round(totalDamage);  // Уменьшение здоровья игрока
                    this.updateHealthDisplay()
                    if (enemy.attack.weapon) {
                        this.sound.play(enemy.attack.weapon + ' - attack');
                    } else {
                        this.sound.play(enemy.name + ' - attack');
                    }

                    // Показываем изображение крови
                    this.tiltEffect();
                    this.bloodSplashEffect();

                    // Duration and intensity of the shake effect
                    const shakeIntensity = 0.01; // Intensity of the shake
                    const shakeDuration = 750; // Duration of the shake
                    this.cameras.main.shake(shakeDuration, shakeIntensity);
                } else {
                    console.log(`You endure damage without consequences.`)
                    this.tiltEffect();
                }
            } else {
                console.log(`${enemy.name} missed.`)
                if (enemy.attack.weapon) {
                    this.sound.play(enemy.attack.weapon + ' - attack');
                } else {
                    this.sound.play(enemy.name + ' - attack');
                }
            }
            enemy.canAttack = false
            this.setAttackTimer(enemy);
        }
    }

    fireWeapon() {
        let isCrosshairGreen = this.crosshair_green.visible;
        let currentTime = new Date().getTime();
        let cooldown = this.chosenWeapon.cooldown;

        if (currentTime - this.lastShotTime[this.chosenWeapon.name] >= cooldown) {
            // Определение, какой враг был поражен
            let enemy_to_hit = this.enemies.find(enemy => {
                if (enemy.rectangle) {
                    return Phaser.Geom.Intersects.RectangleToRectangle(this.crosshairRect(), enemy.rectangle);
                }
                return false;
            });

            if (this.bullets_in_current_clip >= this.chosenWeapon.shots || this.chosenWeapon.type === 'melee') {
                if (this.chosenWeapon.type !== 'melee') {
                    this.bullets_in_current_clip -= this.chosenWeapon.shots;  // уменьшение патронов
                    this.updateClipBar();
                }
                if (enemy_to_hit) {
                    let roll_hit_chance = Phaser.Math.Between(0, 100);
                    if (roll_hit_chance < this.gameData.skills[this.chosenWeapon.skill]) {
                        let totalDamage = 0;
                        for (let i = 0; i < this.chosenWeapon.shots; i++) {
                            let bulletDamage
                            // Проверка на проникновение урона через броню
                            if (Phaser.Math.Between(0, 100) > enemy_to_hit.defence.ac) { // Если преодолена броня
                                bulletDamage = Phaser.Math.Between(this.chosenWeapon.damage.min, this.chosenWeapon.damage.max);
                            } else {
                                console.log(`${enemy_to_hit.name} endures damage without consequences.`)
                                bulletDamage = 0; // Броня полностью поглотила урон
                            }
                            totalDamage += Math.round(bulletDamage);
                            if (totalDamage === 0) {
                                let missSoundNumber = Phaser.Math.Between(1, 3);
                                this.sound.play(this.chosenWeapon.name + ' - miss ' + missSoundNumber);
                            }
                        }
                        if (totalDamage !== 0) {
                            let was_critical_or_not = Phaser.Math.Between(0, 100)
                            if (was_critical_or_not > this.critical_chance) {
                                totalDamage -= enemy_to_hit.defence.threshold; // Вычитаем порог брони
                                totalDamage = Math.max(totalDamage, 0); // Урон не может быть меньше 0
                                totalDamage -= totalDamage * enemy_to_hit.defence.resistance; // Вычитаем сопротивление брони
                                console.log(`${enemy_to_hit.name} was hit for ${Math.round(totalDamage)} hitpoints.`)
                            } else {
                                let roll_critical = Phaser.Math.Between(0, 100)
                                if (roll_critical > 20 && roll_critical < 46) {
                                    totalDamage *= 1.5
                                    console.log(`[Critical Damage x1.5 (Ignores Armor)] ${enemy_to_hit.name} was hit for ${totalDamage}.`);
                                } else if (roll_critical > 45 && roll_critical < 91) {
                                    totalDamage *= 2
                                    console.log(`[Critical Damage x2 (Ignores Armor)] ${enemy_to_hit.name} was hit for ${totalDamage}.`);
                                } else if (roll_critical > 90 && roll_critical < 98) {
                                    totalDamage *= 3
                                    console.log(`[Critical Damage x3 (Ignores Armor)] ${enemy_to_hit.name} was hit for ${totalDamage}.`);
                                } else if (roll_critical > 97) { // Instant Death
                                    totalDamage *= 100; // Множитель урона
                                    console.log(`[Critical Damage (Instant death)] ${enemy_to_hit.name} was hit for ${totalDamage}.`);
                                } else if (roll_critical < 21) {
                                    totalDamage *= 1.5
                                    totalDamage -= enemy_to_hit.defence.threshold;
                                    totalDamage = Math.max(totalDamage, 0);
                                    totalDamage -= totalDamage * enemy_to_hit.defence.resistance;
                                    console.log(`[Critical Damage x1.5] ${enemy_to_hit.name} was hit for ${totalDamage}.`);
                                }
                            }
                            enemy_to_hit.defence.health -= Math.round(totalDamage); // Уменьшение здоровья врага
                            this.sound.play(this.chosenWeapon.name + ' - hit');
                            if (enemy_to_hit.defence.health > 0) {
                                if (this.cache.audio.exists(enemy_to_hit.name + ' - wounded')) {
                                    this.sound.play(enemy_to_hit.name + ' - wounded');
                                }
                            }
                        }
                    } else {
                        let missSoundNumber = Phaser.Math.Between(1, 3);
                        this.sound.play(this.chosenWeapon.name + ' - miss ' + missSoundNumber);
                    }
                } else {
                    let missSoundNumber = Phaser.Math.Between(1, 3);
                    this.sound.play(this.chosenWeapon.name + ' - miss ' + missSoundNumber);
                }

                // Изменение прицела на красный и подъем вверх
                this.crosshair_green.setVisible(false);
                this.crosshair_red.setVisible(true).setY(this.crosshairOriginalY - 150);

                // Запуск анимации для опускания прицела
                this.tweens.add({
                    targets: this.crosshair_red,
                    y: this.crosshairOriginalY,
                    ease: 'Power1',
                    duration: cooldown,
                    onComplete: () => {
                        this.crosshair_green.setVisible(true);
                        this.crosshair_red.setVisible(false);
                    }
                });

                this.lastShotTime[this.chosenWeapon.name] = currentTime;
            } else {
                this.reload()
            }
        }
    }

    reload() {
        if (this.chosenWeapon.type !== 'melee') {
            if (this.gameData.ammo[this.chosenWeapon.type] > 0 && this.gameData.ammo[this.chosenWeapon.type] < this.chosenWeapon.clip ) {
                this.bullets_in_current_clip = this.gameData.ammo[this.chosenWeapon.type]
                this.gameData.ammo[this.chosenWeapon.type] = 0
                this.updateClipBar();
                this.soundReload.play()
                console.log('No bullets in clip! Reloaded as much as could!')
            } else if (this.gameData.ammo[this.chosenWeapon.type] >= this.chosenWeapon.clip) {
                this.bullets_in_current_clip = this.chosenWeapon.clip
                this.gameData.ammo[this.chosenWeapon.type] -= this.chosenWeapon.clip
                this.updateClipBar();
                this.soundReload.play()
                console.log('No bullets in clip! Reloaded full clip!')
            } else {
                console.log('No bullets, cant reload!')
            }
        }
    }
}<|MERGE_RESOLUTION|>--- conflicted
+++ resolved
@@ -1,8 +1,5 @@
-<<<<<<< HEAD
 import GameData from './utils/GameData.js';
-=======
 import enemies from './data/enemies.js';
->>>>>>> c6d6cb86
 
 export default class BattleScene extends Phaser.Scene {
 
