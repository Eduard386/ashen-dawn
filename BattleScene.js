--- conflicted
+++ resolved
@@ -944,10 +944,7 @@
         let weaponIndex;
         let armorName;
         let enemyType;
-<<<<<<< HEAD
-=======
-
->>>>>>> 0deb7a66
+
         if (enemy_name.startsWith('Raider')) {
             const parts = enemy_name.split(' - ');
             armorName = parts[1];
